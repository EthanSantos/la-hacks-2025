# app.py
# FastAPI application for GrowTogether AI moderation

from fastapi import FastAPI, HTTPException, Depends, Header, Request
from fastapi.middleware.cors import CORSMiddleware
from fastapi.responses import JSONResponse
from typing import Optional, List, Dict, Any
import os
import random
import uuid
from datetime import datetime
from supabase import create_client, Client
from dotenv import load_dotenv
import requests

from models import (
    AnalyzeRequest, AnalyzeResult, SentimentScore, ContentCategory
)
from agents import (
    perform_analysis, moderation_workflow, logger
)

# Load environment variables
load_dotenv()

# Configuration constants
ROBLOX_API_KEY = os.getenv("ROBLOX_API_KEY")
SUPABASE_URL = os.getenv("SUPABASE_URL")
SUPABASE_KEY = os.getenv("SUPABASE_KEY")
ROBLOX_THUMBNAILS_API_URL = "https://thumbnails.roblox.com/v1/users/avatar-headshot"

# Initialize FastAPI app
app = FastAPI(title="GrowTogether AI Moderation API")

# Add CORS middleware
app.add_middleware(
    CORSMiddleware,
    allow_origins=["*"],
    allow_credentials=True,
    allow_methods=["*"],
    allow_headers=["*"],
)

# Initialize Supabase client
supabase: Optional[Client] = None
if SUPABASE_URL and SUPABASE_KEY:
    try:
        supabase = create_client(SUPABASE_URL, SUPABASE_KEY)
        logger.info("Supabase client initialized successfully")
    except Exception as e:
        logger.error(f"Failed to initialize Supabase client: {str(e)}")

# Generate numeric IDs for Supabase compatibility
def generate_numeric_id() -> int:
    """Generate a numeric ID for database compatibility."""
    return random.randint(10000000, 99999999)

# API key verification dependency
def verify_api_key(x_api_key: Optional[str] = Header(None)):
    if ROBLOX_API_KEY and (not x_api_key or x_api_key != ROBLOX_API_KEY):
        raise HTTPException(status_code=401, detail="Unauthorized")
    return True

# Helper functions
def get_emotion(sentiment_score: int) -> str:
    """Determines emotion label based on sentiment score."""
    if sentiment_score > 70: return "Very Positive"
    elif sentiment_score > 30: return "Positive"
    elif sentiment_score >= -30: return "Neutral"
    elif sentiment_score >= -70: return "Negative"
    else: return "Very Negative"

# Endpoints
@app.get("/")
async def home():
    """Root endpoint to verify API is running."""
    return {"message": "GrowTogether AI Moderation API is running", "status": "success"}

@app.post("/api/analyze")
async def analyze_message(
    request: AnalyzeRequest, 
    authorized: bool = Depends(verify_api_key)
):
    """Basic sentiment analysis endpoint."""
    try:
        # Generate numeric IDs for Supabase compatibility
        message_id = request.message_id or generate_numeric_id()
        player_id = request.player_id or generate_numeric_id()
        player_name = request.player_name or f"Player{uuid.uuid4().hex[:4]}"
        
        # Analyze sentiment using transformer models
        analysis_result = await perform_analysis(request.message)
        sentiment_score = analysis_result.sentiment.score
        emotion = get_emotion(sentiment_score)
        
        # Store data in Supabase
        if supabase:
            try:
                # Check if player exists in the players table using upsert
                player_data = {
                    "player_id": player_id,
                    "player_name": player_name,
                    "last_seen": datetime.now().isoformat()
                }
                
                player_response = supabase.table('players').upsert(player_data).execute()
                logger.info(f"Player data stored/updated in Supabase")
                
                # Store the message data
                message_data = {
                    "message_id": message_id,
                    "player_id": player_id,
                    "message": request.message,
                    "sentiment_score": sentiment_score,
                    "created_at": datetime.now().isoformat()
                }
                
                message_response = supabase.table('messages').insert(message_data).execute()
                logger.info(f"Message data stored in Supabase")
                
                # Update player sentiment score after message is stored
                try:
                    supabase.rpc('update_player_sentiment_score').execute()
                    logger.info("Player sentiment score updated via RPC")
                except Exception as score_error:
                    logger.error(f"Error updating player sentiment score: {str(score_error)}")
            
            except Exception as db_error:
                logger.error(f"Supabase storage error: {str(db_error)}")
        
        # Prepare result
        result = {
            "player_id": player_id,
            "player_name": player_name,
            "message_id": message_id,
            "message": request.message,
            "sentiment_score": sentiment_score,
            "emotion": emotion
        }
        
<<<<<<< HEAD
        # store the data in supabase
        try:
            # check if the player exists in the players table
            player_data = {
                "player_id": player_id,
                "player_name": player_name,
                "last_seen": datetime.now().isoformat()
            }
            
            player_response = supabase.table('players').upsert(player_data).execute()
            print(f"Player data stored/updated in Supabase")
            
            # store the message data
            message_data = {
                "message_id": message_id,
                "player_id": player_id,
                "message": user_message,
                "sentiment_score": sentiment_score,
                "created_at": datetime.now().isoformat()
            }
            
            message_response = supabase.table('messages').insert(message_data).execute()
            print(f"Message data stored in Supabase")
            
            # Update player sentiment score after message is stored
            try:
                supabase.rpc('update_player_sentiment_score').execute()
                print("Player sentiment score updated")
            except Exception as score_error:
                print(f"Error updating player sentiment score: {score_error}")
        
        except Exception as db_error:
            print(f"Supabase storage error: {db_error}")
=======
        logger.info(f"Returning analysis result: {result}")
        return result
>>>>>>> ed4935b3
        
    except Exception as e:
        logger.error(f"Error in analyze_message: {str(e)}")
        raise HTTPException(status_code=500, detail=f"Analysis failed: {str(e)}")

@app.post("/api/result", response_model=AnalyzeResult)
async def analyze_result(
    request: AnalyzeRequest,
    authorized: bool = Depends(verify_api_key)
):
    """Full analysis endpoint using agent workflow."""
    try:
        # Generate numeric IDs for Supabase compatibility
        message_id = request.message_id or generate_numeric_id()
        player_id = request.player_id or generate_numeric_id()
        player_name = request.player_name or f"Player{uuid.uuid4().hex[:4]}"
        
        logger.info(f"Processing request for player {player_name} with message ID {message_id}")
        
        # Create message context for agent workflow
        from models import Message, MessageContext
        message_context = MessageContext(id=str(player_id), username=player_name, message_id=str(message_id))
        message = Message(content=request.message, context=message_context)
        
        # Run agent workflow
        initial_state = {"message": message}
        workflow_result = await moderation_workflow.ainvoke(initial_state)
        
        # Extract results
        analysis_result = workflow_result.get("analysis_result")
        moderation_result = workflow_result.get("moderation_result")
        mediation_result = workflow_result.get("mediation_result")
        final_action = workflow_result.get("final_action")
        
        # Handle missing critical components
        if not analysis_result or not moderation_result or not final_action:
            logger.error(f"Critical workflow components missing: analysis={bool(analysis_result)}, moderation={bool(moderation_result)}, final_action={bool(final_action)}")
            raise HTTPException(status_code=500, detail="Workflow processing failed")
        
        # Get sentiment score and emotion
        sentiment_score = analysis_result.sentiment.score
        emotion = get_emotion(sentiment_score)
        
        # Store result in database
        if supabase:
            try:
                timestamp = datetime.now().isoformat()
                
                # Check if player exists in the players table using upsert
                player_data = {
                    "player_id": player_id,
                    "player_name": player_name,
                    "last_seen": timestamp
                }
                
                player_response = supabase.table('players').upsert(player_data).execute()
                logger.info(f"Player data stored/updated in Supabase")
                
                # Store the message data
                message_data = {
                    "message_id": message_id,
                    "player_id": player_id,
                    "message": request.message,
                    "sentiment_score": sentiment_score,
                    "created_at": timestamp
                }
                
                message_response = supabase.table('messages').insert(message_data).execute()
                logger.info(f"Message data stored in Supabase")
                
                # Update player sentiment score after message is stored
                try:
                    supabase.rpc('update_player_sentiment_score').execute()
                    logger.info("Player sentiment score updated via RPC")
                except Exception as score_error:
                    logger.error(f"Error updating player sentiment score: {str(score_error)}")
                
                # Store moderation result
                moderation_data = {
                    "message_id": message_id,
                    "player_id": player_id,
                    "moderation_decision": moderation_result.decision,
                    "moderation_reason": moderation_result.reason,
                    "actions": final_action.actions,
                    "created_at": timestamp
                }
                
                supabase.table('moderation_results').insert(moderation_data).execute()
                logger.info(f"Moderation data stored in Supabase")
                
            except Exception as db_error:
                logger.error(f"Supabase storage error: {str(db_error)}")
        
        # Format resolution strategies
        strategies = []
        if mediation_result and mediation_result.strategies:
            strategies = [
                {
                    "title": strategy.title,
                    "description": strategy.description,
                    "example": strategy.example
                }
                for strategy in mediation_result.strategies
            ]
        
        # Prepare and return result
        return AnalyzeResult(
            player_id=str(player_id),
            player_name=player_name,
            message_id=str(message_id),
            message=request.message,
            sentiment_score=sentiment_score,
            emotion=emotion,
            moderation_decision=moderation_result.decision,
            moderation_reason=moderation_result.reason,
            conflict_assessment=mediation_result.assessment if mediation_result else "No assessment required",
            resolution_strategies=strategies,
            actions=final_action.actions
        )
    except HTTPException as he:
        raise he
    except Exception as e:
        logger.error(f"Error in analyze_result: {str(e)}", exc_info=True)
        raise HTTPException(status_code=500, detail=f"Analysis failed: {str(e)}")

@app.get("/api/players")
async def get_players(authorized: bool = Depends(verify_api_key)):
    """Get all players from the database."""
    try:
        if not supabase:
            raise HTTPException(status_code=503, detail="Database connection not available")
        
        response = supabase.table('players').select('*').execute()
        return response.data
    except Exception as e:
        logger.error(f"Error fetching players: {str(e)}")
        raise HTTPException(status_code=500, detail=f"Failed to fetch players: {str(e)}")

@app.get("/api/messages")
async def get_messages(
    player_id: Optional[str] = None,
    limit: int = 100,
    authorized: bool = Depends(verify_api_key)
):
    """Get messages with optional filtering by player_id."""
    try:
        if not supabase:
            raise HTTPException(status_code=503, detail="Database connection not available")
        
        query = supabase.table('messages').select('*').order('created_at', desc=True).limit(limit)
        
        if player_id:
            # Convert string player_id to integer if it's a number
            try:
                if player_id.isdigit():
                    player_id_int = int(player_id)
                    query = query.eq('player_id', player_id_int)
                else:
                    query = query.eq('player_id', player_id)
            except (ValueError, AttributeError):
                query = query.eq('player_id', player_id)
        
        response = query.execute()
        return response.data
    except Exception as e:
        logger.error(f"Error fetching messages: {str(e)}")
        raise HTTPException(status_code=500, detail=f"Failed to fetch messages: {str(e)}")

@app.get("/api/live")
async def get_live_messages(
    limit: int = 20,
    authorized: bool = Depends(verify_api_key)
):
    """Get live messages using the get_live_messages RPC function."""
    try:
        if not supabase:
            raise HTTPException(status_code=503, detail="Database connection not available")
        
        response = supabase.rpc('get_live_messages', {'p_limit': limit}).execute()
        return response.data
    except Exception as e:
        logger.error(f"Error fetching live messages: {str(e)}")
        raise HTTPException(status_code=500, detail=f"Failed to fetch live messages: {str(e)}")

@app.get("/api/roblox-avatar")
async def get_roblox_avatar(
    userId: str,
    authorized: bool = Depends(verify_api_key)
):
    """Get Roblox avatar headshot for a user."""
    if not userId:
        raise HTTPException(status_code=400, detail="Missing userId parameter")
    
    try:
        user_id_int = int(userId)
        if user_id_int <= 0:
            raise ValueError("Invalid userId format")
    except ValueError:
        raise HTTPException(status_code=400, detail="Invalid userId format")
    
    try:
        # Parameters for the Roblox API request
        roblox_params = {
            "userIds": userId,
            "size": "150x150",
            "format": "Png"
        }
        
        # Make request to Roblox API
        response = requests.get(ROBLOX_THUMBNAILS_API_URL, params=roblox_params)
        response.raise_for_status()
        
        data = response.json()
        
        if not data or 'data' not in data:
            raise HTTPException(status_code=404, detail="Avatar not found")
            
        user_data = next((item for item in data['data'] if str(item.get('targetId')) == userId), None)
        if not user_data or 'imageUrl' not in user_data:
            raise HTTPException(status_code=404, detail="Avatar not found")
            
        return {"imageUrl": user_data['imageUrl']}
    except requests.exceptions.RequestException as e:
        logger.error(f"Error fetching Roblox avatar: {str(e)}")
        raise HTTPException(status_code=500, detail="Failed to fetch avatar from Roblox")
    except Exception as e:
        logger.error(f"Unexpected error in get_roblox_avatar: {str(e)}")
        raise HTTPException(status_code=500, detail=f"An error occurred: {str(e)}")

<<<<<<< HEAD
@app.route('/api/top-players', methods=['GET'])
def get_top_players():
    try:
        limit = int(request.args.get('limit', 10))
=======
@app.get("/api/top-players")
async def get_top_players(
    limit: int = 10,
    authorized: bool = Depends(verify_api_key)
):
    """Get top players by sentiment score."""
    try:
        if not supabase:
            raise HTTPException(status_code=503, detail="Database connection not available")
>>>>>>> ed4935b3
        
        response = supabase.rpc('get_top_players_by_sentiment', {'p_limit': limit}).execute()
        
        # Format the response to ensure we have the required fields
        formatted_data = []
        for player in response.data:
            formatted_data.append({
                "player_id": player["player_id"],
                "player_name": player["player_name"],
                "total_sentiment_score": player["total_sentiment_score"],
                "message_count": player["message_count"]
            })
        
<<<<<<< HEAD
        return jsonify(formatted_data)
    except Exception as e:
        print(f"Error fetching top players: {e}")
        return jsonify({"error": f"Failed to fetch top players: {str(e)}"}), 500
    
@app.route('/api/analytics/all-time/sentiment-trend', methods=['GET'])
def get_sentiment_trend_data_all_time():
    try:
        interval = request.args.get('interval', 'month') 
        if interval not in ['day', 'hour', 'week', 'month', 'year']:
            return jsonify({"error": "Invalid interval unit"}), 400

        params = {'interval_unit': interval}
        # Call the all_time version of the function
        response = supabase.rpc('get_sentiment_trend_all_time', params).execute()

        if hasattr(response, 'data'):
             print(f"Fetched all-time sentiment trend data for interval: {interval}")
             return jsonify(response.data)
        else:
             print(f"Error in Supabase response for all-time sentiment trend: {response}")
             return jsonify({"error": "Failed to fetch all-time sentiment trend data", "details": str(response)}), 500

    except Exception as e:
        print(f"Error fetching all-time sentiment trend: {e}")
        return jsonify({"error": f"Failed to fetch all-time sentiment trend: {str(e)}"}), 500

@app.route('/api/analytics/all-time/sentiment-distribution', methods=['GET'])
def get_sentiment_distribution_data_all_time():
    try:
        positive_threshold = request.args.get('positive_threshold', 30, type=int)
        negative_threshold = request.args.get('negative_threshold', -30, type=int)

        params = {
            'positive_threshold': positive_threshold,
            'negative_threshold': negative_threshold
        }
        # Call the all_time version of the function
        response = supabase.rpc('get_sentiment_distribution_all_time', params).execute()

        if hasattr(response, 'data'):
            print(f"Fetched all-time sentiment distribution data")
            return jsonify(response.data)
        else:
            print(f"Error in Supabase response for all-time sentiment distribution: {response}")
            return jsonify({"error": "Failed to fetch all-time sentiment distribution data", "details": str(response)}), 500

    except Exception as e:
        print(f"Error fetching all-time sentiment distribution: {e}")
        return jsonify({"error": f"Failed to fetch all-time sentiment distribution: {str(e)}"}), 500

@app.route('/api/analytics/all-time/overall-stats', methods=['GET'])
def get_overall_stats_data_all_time():
    try:
        # Call the all_time version of the function (no parameters needed)
        response = supabase.rpc('get_overall_analytics_stats_all_time', {}).execute()

        if hasattr(response, 'data'):
            print(f"Fetched all-time overall stats")
            data_to_return = response.data[0] if response.data and isinstance(response.data, list) else response.data
            return jsonify(data_to_return)
        else:
            print(f"Error in Supabase response for all-time overall stats: {response}")
            return jsonify({"error": "Failed to fetch all-time overall stats", "details": str(response)}), 500

    except Exception as e:
        print(f"Error fetching all-time overall stats: {e}")
        return jsonify({"error": f"Failed to fetch all-time overall stats: {str(e)}"}), 500
=======
        return formatted_data
    except Exception as e:
        logger.error(f"Error fetching top players: {str(e)}")
        raise HTTPException(status_code=500, detail=f"Failed to fetch top players: {str(e)}")
>>>>>>> ed4935b3

if __name__ == "__main__":
    import uvicorn
    logger.info("Starting GrowTogether AI Moderation API...")
    uvicorn.run("app:app", host="0.0.0.0", port=8000, reload=True)<|MERGE_RESOLUTION|>--- conflicted
+++ resolved
@@ -138,44 +138,8 @@
             "emotion": emotion
         }
         
-<<<<<<< HEAD
-        # store the data in supabase
-        try:
-            # check if the player exists in the players table
-            player_data = {
-                "player_id": player_id,
-                "player_name": player_name,
-                "last_seen": datetime.now().isoformat()
-            }
-            
-            player_response = supabase.table('players').upsert(player_data).execute()
-            print(f"Player data stored/updated in Supabase")
-            
-            # store the message data
-            message_data = {
-                "message_id": message_id,
-                "player_id": player_id,
-                "message": user_message,
-                "sentiment_score": sentiment_score,
-                "created_at": datetime.now().isoformat()
-            }
-            
-            message_response = supabase.table('messages').insert(message_data).execute()
-            print(f"Message data stored in Supabase")
-            
-            # Update player sentiment score after message is stored
-            try:
-                supabase.rpc('update_player_sentiment_score').execute()
-                print("Player sentiment score updated")
-            except Exception as score_error:
-                print(f"Error updating player sentiment score: {score_error}")
-        
-        except Exception as db_error:
-            print(f"Supabase storage error: {db_error}")
-=======
         logger.info(f"Returning analysis result: {result}")
         return result
->>>>>>> ed4935b3
         
     except Exception as e:
         logger.error(f"Error in analyze_message: {str(e)}")
@@ -405,12 +369,6 @@
         logger.error(f"Unexpected error in get_roblox_avatar: {str(e)}")
         raise HTTPException(status_code=500, detail=f"An error occurred: {str(e)}")
 
-<<<<<<< HEAD
-@app.route('/api/top-players', methods=['GET'])
-def get_top_players():
-    try:
-        limit = int(request.args.get('limit', 10))
-=======
 @app.get("/api/top-players")
 async def get_top_players(
     limit: int = 10,
@@ -420,7 +378,6 @@
     try:
         if not supabase:
             raise HTTPException(status_code=503, detail="Database connection not available")
->>>>>>> ed4935b3
         
         response = supabase.rpc('get_top_players_by_sentiment', {'p_limit': limit}).execute()
         
@@ -434,81 +391,10 @@
                 "message_count": player["message_count"]
             })
         
-<<<<<<< HEAD
-        return jsonify(formatted_data)
-    except Exception as e:
-        print(f"Error fetching top players: {e}")
-        return jsonify({"error": f"Failed to fetch top players: {str(e)}"}), 500
-    
-@app.route('/api/analytics/all-time/sentiment-trend', methods=['GET'])
-def get_sentiment_trend_data_all_time():
-    try:
-        interval = request.args.get('interval', 'month') 
-        if interval not in ['day', 'hour', 'week', 'month', 'year']:
-            return jsonify({"error": "Invalid interval unit"}), 400
-
-        params = {'interval_unit': interval}
-        # Call the all_time version of the function
-        response = supabase.rpc('get_sentiment_trend_all_time', params).execute()
-
-        if hasattr(response, 'data'):
-             print(f"Fetched all-time sentiment trend data for interval: {interval}")
-             return jsonify(response.data)
-        else:
-             print(f"Error in Supabase response for all-time sentiment trend: {response}")
-             return jsonify({"error": "Failed to fetch all-time sentiment trend data", "details": str(response)}), 500
-
-    except Exception as e:
-        print(f"Error fetching all-time sentiment trend: {e}")
-        return jsonify({"error": f"Failed to fetch all-time sentiment trend: {str(e)}"}), 500
-
-@app.route('/api/analytics/all-time/sentiment-distribution', methods=['GET'])
-def get_sentiment_distribution_data_all_time():
-    try:
-        positive_threshold = request.args.get('positive_threshold', 30, type=int)
-        negative_threshold = request.args.get('negative_threshold', -30, type=int)
-
-        params = {
-            'positive_threshold': positive_threshold,
-            'negative_threshold': negative_threshold
-        }
-        # Call the all_time version of the function
-        response = supabase.rpc('get_sentiment_distribution_all_time', params).execute()
-
-        if hasattr(response, 'data'):
-            print(f"Fetched all-time sentiment distribution data")
-            return jsonify(response.data)
-        else:
-            print(f"Error in Supabase response for all-time sentiment distribution: {response}")
-            return jsonify({"error": "Failed to fetch all-time sentiment distribution data", "details": str(response)}), 500
-
-    except Exception as e:
-        print(f"Error fetching all-time sentiment distribution: {e}")
-        return jsonify({"error": f"Failed to fetch all-time sentiment distribution: {str(e)}"}), 500
-
-@app.route('/api/analytics/all-time/overall-stats', methods=['GET'])
-def get_overall_stats_data_all_time():
-    try:
-        # Call the all_time version of the function (no parameters needed)
-        response = supabase.rpc('get_overall_analytics_stats_all_time', {}).execute()
-
-        if hasattr(response, 'data'):
-            print(f"Fetched all-time overall stats")
-            data_to_return = response.data[0] if response.data and isinstance(response.data, list) else response.data
-            return jsonify(data_to_return)
-        else:
-            print(f"Error in Supabase response for all-time overall stats: {response}")
-            return jsonify({"error": "Failed to fetch all-time overall stats", "details": str(response)}), 500
-
-    except Exception as e:
-        print(f"Error fetching all-time overall stats: {e}")
-        return jsonify({"error": f"Failed to fetch all-time overall stats: {str(e)}"}), 500
-=======
         return formatted_data
     except Exception as e:
         logger.error(f"Error fetching top players: {str(e)}")
         raise HTTPException(status_code=500, detail=f"Failed to fetch top players: {str(e)}")
->>>>>>> ed4935b3
 
 if __name__ == "__main__":
     import uvicorn
